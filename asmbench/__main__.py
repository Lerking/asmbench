#!/usr/bin/env python3
import argparse

import psutil
import llvmlite.binding as llvm

from . import op, bench


def main():
    parser = argparse.ArgumentParser(description='Assembly Instruction Benchmark Toolkit')
    # parser.add_argument('mode', metavar='MODE', type=str, choices=['latency', 'throughput'])
    parser.add_argument('instructions', metavar='INSTR', type=op.Instruction.from_string, nargs='+',
                        help='instruction declaration, e.g., "add {src:i32:r}, {srcdst:i32:r}"')
    parser.add_argument('--serialize', action='store_true',
                        help='Serialize instructions.')
    parser.add_argument('--latency-serial', '-l', type=int, default=8,
                         help='length of serial chain for each instruction in latency benchmark')
    parser.add_argument('--parallel', '-p',type=int, default=10,
                        help='number of parallel instances of serial chains in throughput '
                             'benchmark')
    parser.add_argument('--throughput-serial', '-t', type=int, default=8,
                        help='length of serial instances of serial chains in throughput benchmark')
    parser.add_argument('--iaca', type=str, default=None,
                        help='Compare throughput measurement with IACA analysis, pass '
                             'micro-architecuture abbreviation. (i.e. SNB, IVB, HSW, SKL, SKX)')
    parser.add_argument("--verbose", "-v", action="count", default=0,
                        help="increase output verbosity")
    parser.add_argument('-f', '--frequency', type=float, required=psutil.cpu_freq() is None,
                        help='Provided (in GHz), if psutil.cpu_freq() does report anything.')
    args = parser.parse_args()
    if args.frequency:
        args.frequency *= 1e9

    bench.setup_llvm()
    lat, tp = bench.bench_instructions(args.instructions,
                                       serial_factor=args.latency_serial,
                                       parallel_factor=args.parallel,
                                       throughput_serial_factor=args.throughput_serial,
                                       serialize=args.serialize,
                                       verbosity=args.verbose,
                                       iaca_comparison=args.iaca,
                                       frequency=args.frequency)
<<<<<<< HEAD
    if lat:
        print("Latency: {:.2f} cycle\nThroughput: {:.2f} cycle\n".format(lat, tp))
    else:
        print("Throughput: {:.2f} cycle\n".format(tp))
=======
    if lat is not None:
        print("Latency: {:.2f} cycle".format(lat))
    print("Throughput: {:.2f} cycle\n".format(tp))
>>>>>>> ba91c9ff


if __name__ == "__main__":
    main()<|MERGE_RESOLUTION|>--- conflicted
+++ resolved
@@ -41,16 +41,9 @@
                                        verbosity=args.verbose,
                                        iaca_comparison=args.iaca,
                                        frequency=args.frequency)
-<<<<<<< HEAD
-    if lat:
-        print("Latency: {:.2f} cycle\nThroughput: {:.2f} cycle\n".format(lat, tp))
-    else:
-        print("Throughput: {:.2f} cycle\n".format(tp))
-=======
     if lat is not None:
         print("Latency: {:.2f} cycle".format(lat))
     print("Throughput: {:.2f} cycle\n".format(tp))
->>>>>>> ba91c9ff
 
 
 if __name__ == "__main__":
